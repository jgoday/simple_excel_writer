--- conflicted
+++ resolved
@@ -17,11 +17,7 @@
         sw.append_row(row!["Marly", "10/10/2015 7 PM", true,500.])
     }).expect("Write excel error!");
 
-<<<<<<< HEAD
-    let mut ws = wb.create_sheet("test_sheet2");
-=======
-   let mut ws = wb.create_sheet("test_sheet<2");
->>>>>>> 4f5173d6
+    let mut ws = wb.create_sheet("test_sheet<2");
 
     wb.write_sheet(&mut ws, |sw| {
         sw.append_row(row!["Name", "Title", "Success"]).unwrap();
@@ -30,10 +26,9 @@
 
     let mut ws = wb.create_sheet("test_sheet3 is very long and breaks the limit of 31 charcters");
 
-     wb.write_sheet(&mut ws, |sw| {
-        sw.append_row(row!["Name", "Title", "Success"]);
+    wb.write_sheet(&mut ws, |sw| {
+        sw.append_row(row!["Name", "Title", "Success"]).unwrap();
         sw.append_row(row!["Mary", "Monkey", true])
-
     }).expect("Write excel error!");
 
     wb.close().expect("Close excel error!");
