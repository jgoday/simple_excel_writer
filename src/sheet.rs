use std::io::{Result, Write};

#[macro_export]
macro_rules! row {
    ($( $x:expr ),*) => {
        {
            let mut row = Row::new();
            $(row.add_cell($x);)*
            row
        }
    };
}

#[macro_export]
macro_rules! blank {
    ($x:expr) => {
        {
            CellValue::Blank($x)
        }
    };
    () => {
        {
            CellValue::Blank(1)
        }
    };
}

#[derive(Default)]
pub struct Sheet {
    pub id: usize,
    pub name: String,
    pub columns: Vec<Column>,
    max_row_index: usize,
}

#[derive(Default)]
pub struct Row {
    pub cells: Vec<Cell>,
    row_index: usize,
    max_col_index: usize,
}

pub struct Cell {
    pub column_index: usize,
    pub value: CellValue,
}

pub struct Column {
    pub width: f32,
}

#[derive(Clone)]
pub enum CellValue {
    Bool(bool),
    Number(f64),
    String(String),
    Blank(usize),
    SharedString(String),
}

pub struct SheetWriter<'a, 'b, Writer> where 'b: 'a, Writer: 'b {
    sheet: &'a mut Sheet,
    writer: &'b mut Writer,
    shared_strings: &'b mut crate::SharedStrings,
}

pub trait ToCellValue {
    fn to_cell_value(&self) -> CellValue;
}

impl ToCellValue for bool {
    fn to_cell_value(&self) -> CellValue {
        CellValue::Bool(self.to_owned())
    }
}

impl ToCellValue for f64 {
    fn to_cell_value(&self) -> CellValue {
        CellValue::Number(self.to_owned())
    }
}

impl ToCellValue for String {
    fn to_cell_value(&self) -> CellValue {
        CellValue::String(self.to_owned())
    }
}

impl<'a> ToCellValue for &'a str {
    fn to_cell_value(&self) -> CellValue {
        CellValue::String(self.to_owned().to_owned())
    }
}

impl ToCellValue for () {
    fn to_cell_value(&self) -> CellValue {
        CellValue::Blank(1)
    }
}

impl Row {
    pub fn new() -> Row {
        Row { ..Default::default() }
    }

    pub fn add_cell<T>(&mut self, value: T) where T: ToCellValue + Sized {
        let value = value.to_cell_value();
        match value {
            CellValue::Blank(cols) => self.max_col_index += cols,
            _ => {
                self.max_col_index += 1;
                self.cells.push(Cell { column_index: self.max_col_index, value })
            }
        }
    }

    pub fn add_empty_cells(&mut self, cols: usize) {
        self.max_col_index += cols
    }

    pub fn join(&mut self, row: Row) {
        for cell in row.cells.into_iter() {
            self.inner_add_cell(cell)
        }
    }

    fn inner_add_cell(&mut self, cell: Cell) {
        self.max_col_index += 1;
        self.cells.push(Cell { column_index: self.max_col_index, value: cell.value })
    }

    pub fn write(&mut self, writer: &mut dyn Write) -> Result<()> {
        let head = format!("<row r=\"{}\">\n", self.row_index);
        writer.write_all(head.as_bytes())?;
        for c in self.cells.iter() {
            c.write(self.row_index, writer)?;
        }
        writer.write_all("\n</row>\n".as_bytes())
    }
<<<<<<< HEAD

    pub fn replace_strings(mut self, shared: &mut crate::SharedStrings) -> Self {
        for cell in self.cells.iter_mut() {
            cell.value = match &cell.value {
                CellValue::String(val) => {
                    shared.register(&escape_xml(val))
                }
                x => x.to_owned()
            };
        }
        self
=======
    
    pub fn replace_strings(mut row:Row, shared:&mut crate::SharedStrings)->Row{
        if !shared.used(){return row}
        for cell in row.cells.iter_mut(){
            cell.value =  match &cell.value {
            CellValue::String(val)=>{
                shared.to_cellvalue(&escape_xml(val))
              },
            x=>x.to_owned()
        }; }row
>>>>>>> 4f5173d6
    }
}

impl ToCellValue for CellValue {
    fn to_cell_value(&self) -> CellValue {
        self.clone()
    }
}

fn write_value(cv: &CellValue, ref_id: String, writer: &mut dyn Write) -> Result<()> {
    match cv {
        &CellValue::Bool(b) => {
            let v = match b {
                true => 1,
                false => 0,
            };
            let s = format!("<c r=\"{}\" t=\"b\"><v>{}</v></c>", ref_id, v);
            writer.write_all(s.as_bytes())?;
        }
        &CellValue::Number(num) => {
            let s = format!("<c r=\"{}\" ><v>{}</v></c>", ref_id, num);
            writer.write_all(s.as_bytes())?;
        }
        &CellValue::String(ref s) => {
            let s = format!("<c r=\"{}\" t=\"str\"><v>{}</v></c>", ref_id, escape_xml(&s));
            writer.write_all(s.as_bytes())?;
        },
        &CellValue::SharedString(ref s) => {
            let s = format!("<c r=\"{}\" t=\"s\"><v>{}</v></c>", ref_id, s);
            writer.write_all(s.as_bytes())?;
        }
        &CellValue::Blank(_) => {}
    }
    Ok(())
}

fn escape_xml(str: &str) -> String {
    let str = str.replace("&", "&amp;");
    let str = str.replace("<", "&lt;");
    let str = str.replace(">", "&gt;");
    let str = str.replace("'", "&apos;");
    str.replace("\"", "&quot;")
}

impl Cell {
    fn write(&self, row_index: usize, writer: &mut dyn Write) -> Result<()> {
        let ref_id = format!("{}{}", column_letter(self.column_index), row_index);
        write_value(&self.value, ref_id, writer)
    }
}

/**
 * column_index : 1-based
 */
pub fn column_letter(column_index: usize) -> String {
    let mut column_index = (column_index - 1) as isize; // turn to 0-based;
    let single = |n: u8| {
        // n : 0-based
        (b'A' + n) as char
    };
    let mut result = vec![];
    while column_index >= 0 {
        result.push(single((column_index % 26) as u8));
        column_index = column_index / 26 - 1;
    }

    let result = result.into_iter().rev();

    use std::iter::FromIterator;
    String::from_iter(result)
}

pub fn validate_name(name: &str)->String{
    let name = name.replace("&", "&amp;");
    let name = name.replace("<", "&lt;");
    let name = name.replace(">", "&gt;");
    let name = name.replace("'", "&apos;");
    let mut name = name.replace("\"", "&quot;");
    let boundry = match name.is_char_boundary(30){true=>30,false=>29};
    name.truncate(boundry);
    name.replace("/", "-")        
}

impl Sheet {
    pub fn new(id: usize, sheet_name: &str) -> Sheet {
        Sheet {
<<<<<<< HEAD
            id,
            name: sheet_name.to_owned(),
=======
            id: id,
            name: validate_name(sheet_name),//sheet_name.to_owned(),//escape_xml(sheet_name),
>>>>>>> 4f5173d6
            ..Default::default()
        }
    }


    pub fn add_column(&mut self, column: Column) {
        self.columns.push(column)
    }

    fn write_row<W>(&mut self, writer: &mut W, mut row: Row) -> Result<()>
        where W: Write + Sized {
        self.max_row_index += 1;
        row.row_index = self.max_row_index;
        row.write(writer)
    }

    fn write_blank_rows(&mut self, rows: usize) {
        self.max_row_index += rows;
    }

    fn write_head(&self, writer: &mut dyn Write) -> Result<()> {
        let header = r#"<?xml version="1.0" encoding="UTF-8" standalone="yes"?>
<worksheet xmlns="http://schemas.openxmlformats.org/spreadsheetml/2006/main"
        xmlns:r="http://schemas.openxmlformats.org/officeDocument/2006/relationships">
        "#;
        writer.write_all(header.as_bytes())?;
        /*
                let dimension = format!("<dimension ref=\"A1:{}{}\"/>", column_letter(self.dimension.columns), self.dimension.rows);
                writer.write_all(dimension.as_bytes())?;
        */

        if self.columns.is_empty() {
            return Ok(());
        }

        writer.write_all("\n<cols>\n".as_bytes())?;
        let mut i = 1;
        for col in self.columns.iter() {
            writer.write_all(format!("<col min=\"{}\" max=\"{}\" width=\"{}\" customWidth=\"1\"/>\n", &i, &i, col.width).as_bytes())?;
            i += 1;
        }
        writer.write_all("</cols>\n".as_bytes())
    }

    fn write_data_begin(&self, writer: &mut dyn Write) -> Result<()> {
        writer.write_all("\n<sheetData>\n".as_bytes())
    }

    fn write_data_end(&self, writer: &mut dyn Write) -> Result<()> {
        writer.write_all("\n</sheetData>\n".as_bytes())
    }

    fn close(&self, writer: &mut dyn Write) -> Result<()> {
        let foot = "</worksheet>\n";
        writer.write_all(foot.as_bytes())
    }
}

impl<'a, 'b, Writer> SheetWriter<'a, 'b, Writer>
    where Writer: Write + Sized
{
    pub fn new(sheet: &'a mut Sheet, writer: &'b mut Writer, shared_strings: &'b mut crate::SharedStrings) -> SheetWriter<'a, 'b, Writer> {
        SheetWriter { sheet, writer, shared_strings }
    }

    pub fn append_row(&mut self, row: Row) -> Result<()> {
        self.sheet.write_row(self.writer, row.replace_strings(&mut self.shared_strings))
    }
    pub fn append_blank_rows(&mut self, rows: usize) {
        self.sheet.write_blank_rows(rows)
    }

    pub fn write<F>(&mut self, write_data: F) -> Result<()>
        where F: FnOnce(&mut SheetWriter<Writer>) -> Result<()> + Sized {
        self.sheet.write_head(self.writer)?;

        self.sheet.write_data_begin(self.writer)?;

        write_data(self)?;

        self.sheet.write_data_end(self.writer)?;
        self.sheet.close(self.writer)
    }
}<|MERGE_RESOLUTION|>--- conflicted
+++ resolved
@@ -137,9 +137,9 @@
         }
         writer.write_all("\n</row>\n".as_bytes())
     }
-<<<<<<< HEAD
-
+    
     pub fn replace_strings(mut self, shared: &mut crate::SharedStrings) -> Self {
+        if !shared.used(){return self}
         for cell in self.cells.iter_mut() {
             cell.value = match &cell.value {
                 CellValue::String(val) => {
@@ -149,18 +149,6 @@
             };
         }
         self
-=======
-    
-    pub fn replace_strings(mut row:Row, shared:&mut crate::SharedStrings)->Row{
-        if !shared.used(){return row}
-        for cell in row.cells.iter_mut(){
-            cell.value =  match &cell.value {
-            CellValue::String(val)=>{
-                shared.to_cellvalue(&escape_xml(val))
-              },
-            x=>x.to_owned()
-        }; }row
->>>>>>> 4f5173d6
     }
 }
 
@@ -241,23 +229,17 @@
     let mut name = name.replace("\"", "&quot;");
     let boundry = match name.is_char_boundary(30){true=>30,false=>29};
     name.truncate(boundry);
-    name.replace("/", "-")        
+    name.replace("/", "-")
 }
 
 impl Sheet {
     pub fn new(id: usize, sheet_name: &str) -> Sheet {
         Sheet {
-<<<<<<< HEAD
             id,
-            name: sheet_name.to_owned(),
-=======
-            id: id,
             name: validate_name(sheet_name),//sheet_name.to_owned(),//escape_xml(sheet_name),
->>>>>>> 4f5173d6
             ..Default::default()
         }
     }
-
 
     pub fn add_column(&mut self, column: Column) {
         self.columns.push(column)
