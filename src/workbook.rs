--- conflicted
+++ resolved
@@ -18,12 +18,8 @@
 #[derive(Default, Clone)]
 pub struct SharedStrings {
     count: usize,
-<<<<<<< HEAD
+    used: bool,
     strings: Vec<String>,
-=======
-    used: bool,
-    strings: Vec<String>
->>>>>>> 4f5173d6
 }
 
 struct SheetRef {
@@ -31,14 +27,9 @@
     name: String,
 }
 
-<<<<<<< HEAD
 impl SharedStrings {
-    pub fn new() -> Self {
-        SharedStrings { ..Default::default() }
-=======
-impl SharedStrings{
-    pub fn new()->Self{
-        SharedStrings{used:true,..Default::default()}
+    pub fn new()-> Self {
+        SharedStrings { used:true, ..Default::default() }
     }
     pub fn new_unused()->Self{
         SharedStrings{used:false,..Default::default()}
@@ -48,7 +39,6 @@
     }
     pub fn set_used(&mut self, using: bool){
         self.used = using;
->>>>>>> 4f5173d6
     }
     pub fn add_count(&mut self) {
         self.count += 1;
@@ -56,23 +46,13 @@
     /// Takes a string value checks if it's present in shared strings and returns a CellValue with the index
     pub fn register(&mut self, val: &String) -> crate::CellValue {
         self.add_count();
-<<<<<<< HEAD
         match self.strings.binary_search(&val) {
             Ok(idx) => {
-                crate::sheet::CellValue::String(format!("{}", idx))
+                crate::sheet::CellValue::SharedString(format!("{}", idx))
             }
             Err(_) => {
                 self.strings.push(val.to_owned());
-                crate::sheet::CellValue::String(format!("{}", (self.strings.len() - 1)))
-=======
-        match self.strings.binary_search(&val){
-            Ok(idx)=>{
-                crate::sheet::CellValue::SharedString(format!("{}",idx))
-            },
-            Err(_)=>{
-                self.strings.push(val.to_owned());
-                crate::sheet::CellValue::SharedString(format!("{}",(self.strings.len()-1)))
->>>>>>> 4f5173d6
+                crate::sheet::CellValue::SharedString(format!("{}", (self.strings.len() - 1)))
             }
         }
     }
@@ -91,7 +71,9 @@
             ..Default::default()
         };
 
-        fs::remove_dir_all(&workbook.tmp_dir).is_ok();
+        if Path::new(&workbook.tmp_dir).is_dir() {
+            fs::remove_dir_all(&workbook.tmp_dir).unwrap();
+        }
         fs::create_dir(&workbook.tmp_dir).unwrap();
 
         workbook
@@ -175,19 +157,11 @@
         let writer = &mut File::create(root.as_path())?;
         Self::create_styles(writer)?;
         root.pop();
-<<<<<<< HEAD
-        //if self.shared_strings.is_some(){
+        //if self.shared_strings.used(){
         root.push("sharedStrings.xml");
         let writer = &mut File::create(root.as_path())?;
         self.create_shared_strings(writer)?;
         root.pop();
-=======
-        //if self.shared_strings.used(){
-            root.push("sharedStrings.xml");
-            let writer = &mut File::create(root.as_path())?;
-            self.create_shared_strings(writer)?;
-            root.pop();
->>>>>>> 4f5173d6
         //}
         root.push("workbook.xml");
         let writer = &mut File::create(root.as_path())?;
